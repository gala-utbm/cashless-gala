# Installation

```bash
poetry install
poetry shell

<<<<<<< HEAD
./manage.py protoc # Generate protobuf files
./manage.py setup --import 2019.json # Generate database
./manage.py runserver -h 127.0.0.1
=======
cash setup 2019.json # Generate database by importing 2019's database
cash runserver

# You can use custom settings by creating a settings_custom.py file
# You can also configure the location of those settings through the CFG env variable
```

# Testing

```bash
cash test # Launch all tests
cash test TestBalance # Only launch test cases of TestBalance class
cash test TestBalance.test_existing_user # Only test one method of TestBalance class
```

# Developement

```bash
# Rebuild protobuf files
cash protoc
>>>>>>> 6e6a7896
```<|MERGE_RESOLUTION|>--- conflicted
+++ resolved
@@ -4,11 +4,6 @@
 poetry install
 poetry shell
 
-<<<<<<< HEAD
-./manage.py protoc # Generate protobuf files
-./manage.py setup --import 2019.json # Generate database
-./manage.py runserver -h 127.0.0.1
-=======
 cash setup 2019.json # Generate database by importing 2019's database
 cash runserver
 
@@ -29,5 +24,4 @@
 ```bash
 # Rebuild protobuf files
 cash protoc
->>>>>>> 6e6a7896
 ```